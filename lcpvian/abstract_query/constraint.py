--- conflicted
+++ resolved
@@ -13,12 +13,7 @@
     QueryData,
     _joinstring,
     _parse_comparison,
-<<<<<<< HEAD
     _is_anchored
-=======
-    _get_n_from_op_comp,
-    _is_anchored,
->>>>>>> 3458807e
 )
 
 from typing import Self
@@ -563,11 +558,7 @@
             # Handle date exceptionally for now, but later just use functions (year(date), month(date), etc.)
             self.date()
         else:
-<<<<<<< HEAD
             if field_type == 'categorical' and self.type!="regex":
-=======
-            if field_type in ("categorical",) and self.type != "regex":
->>>>>>> 3458807e
                 self._cast = ""
             formed_comparison = f"{field_ref}{self._cast} {self.op} {formatted}"
             self._conditions.add(formed_comparison)
