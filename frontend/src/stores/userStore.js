--- conflicted
+++ resolved
@@ -16,10 +16,7 @@
     roomId: roomId,
     projects: [],
     dataFetched: false,
-<<<<<<< HEAD
-=======
     debug: false,
->>>>>>> e36fcaa8
   }),
   getters: {},
   actions: {
