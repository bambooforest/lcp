import moment from 'moment';

const Utils = {
    uuidv4(){
      return ([1e7]+-1e3+-4e3+-8e3+-1e11).replace(/[018]/g, c =>
        (c ^ crypto.getRandomValues(new Uint8Array(1))[0] & 15 >> c / 4).toString(16)
      )
    },
    sortHelper(a, b){
      if (typeof a === 'string' || a instanceof String){
        a = a.replace(/[^a-zA-Z 0-9]/g, "")
      }
      if (typeof b === 'string' || b instanceof String){
        b = b.replace(/[^a-zA-Z 0-9]/g, "")
      }
      return Intl.Collator().compare(a, b);
    },
    nFormatter: (num, digits) => {
      const lookup = [
        { value: 1, symbol: '' },
        { value: 1e6, symbol: ' M' },
        // { value: 1e9, symbol: 'G' },
        // { value: 1e12, symbol: 'T' },
        // { value: 1e15, symbol: 'P' },
        // { value: 1e18, symbol: 'E' },
      ];
      const rx = /\.0+$|(\.[0-9]*[1-9])0+$/;
      var item = lookup
        .slice()
        .reverse()
        .find(function (item) {
          return num >= item.value;
        });
      return item ? (num / item.value).toFixed(digits).replace(rx, '$1') + item.symbol : '0';
    },
    msToTime(duration) {
      var milliseconds = Math.floor((duration % 1000) / 100),
        seconds = Math.floor((duration / 1000) % 60),
        minutes = Math.floor((duration / (1000 * 60)) % 60),
        hours = Math.floor((duration / (1000 * 60 * 60)) % 24);

      hours = (hours < 10) ? "0" + hours : hours;
      minutes = (minutes < 10) ? "0" + minutes : minutes;
      seconds = (seconds < 10) ? "0" + seconds : seconds;

      return hours + ":" + minutes + ":" + seconds + "." + milliseconds;
    },
    secondsToTime(duration) {
      var seconds = Math.floor(duration % 60),
        minutes = Math.floor((duration / 60) % 60),
        hours = Math.floor((duration / (60 * 60)) % 24);

      hours = (hours < 10) ? "0" + hours : hours;
      minutes = (minutes < 10) ? "0" + minutes : minutes;
      seconds = (seconds < 10) ? "0" + seconds : seconds;

      return hours + ":" + minutes + ":" + seconds;
    },
    frameNumberToSeconds(frameNumber, frameRate = 25) {
      return frameNumber*1000/frameRate;
    },
    copyToClip(item) {
      let space = t=>!('spaceAfter' in t) || t.spaceAfter;
      let plain = item.map(t=>`${t.form}${space(t)?' ':''}`).join('');
      let rich = item.map(t=>`${t.group>=0?'<strong>':''}${t.form}${space(t)?' ':''}${t.group>=0?'</strong>':''}`).join('');
      function listener(e) {
        e.clipboardData.setData("text/html", rich);
        e.clipboardData.setData("text/plain", plain);
        e.preventDefault();
      }
      document.addEventListener("copy", listener);
      document.execCommand("copy");
      document.removeEventListener("copy", listener);
    },
    formatDate: (date, format = 'DD.MM.YYYY HH:mm') => {
      return date ? moment(date).format(format) : '';
    },
<<<<<<< HEAD
    dictToStr: (dict) => {
      const vals = [];
      for (let k of Object.keys(dict).sort())
        vals.push(dict[k]);
      return vals.join(" ")
    }
=======
    slugify(str) {
      return String(str)
        .normalize('NFKD') // split accented characters into their base characters and diacritical marks
        .replace(/[\u0300-\u036f]/g, '') // remove all the accents, which happen to be all in the \u03xx UNICODE block.
        .trim() // trim leading or trailing whitespace
        // .toLowerCase() // convert to lowercase
        .replace(/[^a-zA-Z0-9 -]/g, '') // remove non-alphanumeric characters
        .replace(/\s+/g, '-') // replace spaces with hyphens
        .replace(/-+/g, '-'); // remove consecutive hyphens
    },
    validateEmail(email) {
      return String(email)
        .toLowerCase()
        .match(
          /^(([^<>()[\]\\.,;:\s@"]+(\.[^<>()[\]\\.,;:\s@"]+)*)|.(".+"))@((\[[0-9]{1,3}\.[0-9]{1,3}\.[0-9]{1,3}\.[0-9]{1,3}\])|(([a-zA-Z\-0-9]+\.)+[a-zA-Z]{2,}))$/
        );
    },
>>>>>>> 70a1838d
  }

  export default Utils<|MERGE_RESOLUTION|>--- conflicted
+++ resolved
@@ -75,14 +75,12 @@
     formatDate: (date, format = 'DD.MM.YYYY HH:mm') => {
       return date ? moment(date).format(format) : '';
     },
-<<<<<<< HEAD
     dictToStr: (dict) => {
       const vals = [];
       for (let k of Object.keys(dict).sort())
         vals.push(dict[k]);
       return vals.join(" ")
-    }
-=======
+    },
     slugify(str) {
       return String(str)
         .normalize('NFKD') // split accented characters into their base characters and diacritical marks
@@ -100,7 +98,6 @@
           /^(([^<>()[\]\\.,;:\s@"]+(\.[^<>()[\]\\.,;:\s@"]+)*)|.(".+"))@((\[[0-9]{1,3}\.[0-9]{1,3}\.[0-9]{1,3}\.[0-9]{1,3}\])|(([a-zA-Z\-0-9]+\.)+[a-zA-Z]{2,}))$/
         );
     },
->>>>>>> 70a1838d
   }
 
   export default Utils