--- conflicted
+++ resolved
@@ -115,12 +115,8 @@
   name: "ResultsTableView",
   props: ["data", "attributes", "corpora", "resultsPerPage", "loading", "type"],
   data() {
-<<<<<<< HEAD
-    let { attributes, data } = this.improvedAttrbutesData()
-=======
     let attributes = this.getImpovedAttibutes(this.attributes)
     let data = this.calculateAdditionalData(this.data)
->>>>>>> e57fdc6c
     return {
       popoverY: 0,
       popoverX: 0,
@@ -141,16 +137,6 @@
     PaginationComponent,
   },
   methods: {
-<<<<<<< HEAD
-    improvedAttrbutesData() {
-      // Add relative frequency to analysis
-      let attributes = this.attributes
-      let data = this.data
-      if (this.data && this.attributes) {
-        attributes = JSON.parse(JSON.stringify(this.attributes));
-        data = JSON.parse(JSON.stringify(this.data));
-        if (this.type == "analysis") {
-=======
     calculateAdditionalData(data) {
       if (this.data && this.attributes) {
         data = JSON.parse(JSON.stringify(this.data));
@@ -185,7 +171,6 @@
       if (this.attributes) {
         attributes = JSON.parse(JSON.stringify(this.attributes));
         if (this.type == "analysis") {
->>>>>>> e57fdc6c
           attributes.at(-1)["valueType"] = "float"
           attributes.at(-1)["class"] = "text-right"
           attributes.push({
@@ -195,16 +180,6 @@
             class: "text-right",
             valueType: "float",
           })
-<<<<<<< HEAD
-          let sum = data.reduce((accumulator, row) => {
-            return accumulator + row.at(-1)
-          }, 0);
-          data = this.data.map(row => [
-            ...row,
-            (row.at(-1)/sum*100.).toFixed(4)
-          ])
-=======
->>>>>>> e57fdc6c
         }
         else if (this.type == "collocation") {
           attributes[1]["valueType"] = "float"
@@ -247,29 +222,9 @@
             class: "text-right",
             valueType: "float",
           }]);
-<<<<<<< HEAD
-          this.calcAttributes = attributes;
-          // row[1] = O
-          // row[2] = E
-          data = this.data.map(row => [
-            ...row,
-            (row[1]/row[2]).toFixed(4),  // O/E
-            Math.log2(row[1]/row[2]).toFixed(4),  // MI
-            Math.log2(Math.pow(row[1], 3)/row[2]).toFixed(4),  // MI³
-            (row[1]*Math.log2(row[1]/row[2])).toFixed(4),  // local-MI
-            ((row[1] - row[2]) / Math.sqrt(row[1])).toFixed(4),  // t-score
-            ((row[1] - row[2]) / Math.sqrt(row[2])).toFixed(4),  // z-score
-            (2*(row[1]*Math.log(row[1]/row[2]) - (row[1] - row[2]))).toFixed(4),
-          ]);
-        }
-        this.filters = attributes.map(() => '');
-      }
-      return { attributes, data }
-=======
         }
       }
       return attributes
->>>>>>> e57fdc6c
     },
     updatePage(currentPage) {
       this.currentPage = currentPage;
@@ -375,13 +330,6 @@
   },
   watch: {
     data(newValue) {
-<<<<<<< HEAD
-      this.calcData = newValue;
-    },
-    attributes(newValue) {
-      this.calcAttributes = newValue;
-    }
-=======
       this.calcData = this.calculateAdditionalData(newValue)
     },
     attributes(newValue) {
@@ -390,7 +338,6 @@
       this.sortBy = attributes.length - 1
       this.filters = attributes.map(() => '')
     },
->>>>>>> e57fdc6c
   }
 };
 </script>